use std::iter::once;
use std::ops::ControlFlow;

use clippy_utils::diagnostics::span_lint_and_then;
use clippy_utils::source::snippet;
use rustc_ast::ast::{Expr, ExprKind};
use rustc_ast::token::LitKind;
use rustc_errors::Applicability;
use rustc_lint::{EarlyContext, EarlyLintPass, LintContext};
use rustc_middle::lint::in_external_macro;
use rustc_session::{declare_tool_lint, impl_lint_pass};
use rustc_span::{BytePos, Pos, Span};

declare_clippy_lint! {
    /// ### What it does
    /// Checks for raw string literals where a string literal can be used instead.
    ///
    /// ### Why is this bad?
    /// It's just unnecessary, but there are many cases where using a raw string literal is more
    /// idiomatic than a string literal, so it's opt-in.
    ///
    /// ### Example
    /// ```rust
    /// let r = r"Hello, world!";
    /// ```
    /// Use instead:
    /// ```rust
    /// let r = "Hello, world!";
    /// ```
    #[clippy::version = "1.72.0"]
    pub NEEDLESS_RAW_STRINGS,
    restriction,
    "suggests using a string literal when a raw string literal is unnecessary"
}
declare_clippy_lint! {
    /// ### What it does
    /// Checks for raw string literals with an unnecessary amount of hashes around them.
    ///
    /// ### Why is this bad?
    /// It's just unnecessary, and makes it look like there's more escaping needed than is actually
    /// necessary.
    ///
    /// ### Example
    /// ```rust
    /// let r = r###"Hello, "world"!"###;
    /// ```
    /// Use instead:
    /// ```rust
    /// let r = r#"Hello, "world"!"#;
    /// ```
    #[clippy::version = "1.72.0"]
    pub NEEDLESS_RAW_STRING_HASHES,
    style,
    "suggests reducing the number of hashes around a raw string literal"
}
impl_lint_pass!(RawStrings => [NEEDLESS_RAW_STRINGS, NEEDLESS_RAW_STRING_HASHES]);

pub struct RawStrings {
    pub needless_raw_string_hashes_allow_one: bool,
}

impl EarlyLintPass for RawStrings {
    fn check_expr(&mut self, cx: &EarlyContext<'_>, expr: &Expr) {
        if !in_external_macro(cx.sess(), expr.span)
            && let ExprKind::Lit(lit) = expr.kind
            && let LitKind::StrRaw(max) | LitKind::ByteStrRaw(max) | LitKind::CStrRaw(max) = lit.kind
        {
            let str = lit.symbol.as_str();
            let prefix = match lit.kind {
                LitKind::StrRaw(..) => "r",
                LitKind::ByteStrRaw(..) => "br",
                LitKind::CStrRaw(..) => "cr",
                _ => unreachable!(),
            };
            if !snippet(cx, expr.span, prefix).trim().starts_with(prefix) {
                return;
            }

            if !str.contains(['\\', '"']) {
                span_lint_and_then(
                    cx,
                    NEEDLESS_RAW_STRINGS,
                    expr.span,
                    "unnecessary raw string literal",
                    |diag| {
                        let (start, end) = hash_spans(expr.span, prefix, 0, max);
<<<<<<< HEAD

                        // BytePos: skip over the `b` in `br`, we checked the prefix appears in the source text
                        let r_pos = expr.span.lo() + BytePos::from_usize(prefix.len() - 1);
                        let start = start.with_lo(r_pos);

                        if end.is_empty() {
                            diag.span_suggestion(
                                start,
                                "use a string literal instead",
                                format!("\"{}\"", str),
                                Applicability::MachineApplicable,
                            );
                        } else {
                            diag.multipart_suggestion(
                                "try",
                                vec![(start, String::new()), (end, String::new())],
                                Applicability::MachineApplicable,
                            );
                        }
                    },
                );
=======
>>>>>>> aa137a7e

                        // BytePos: skip over the `b` in `br`, we checked the prefix appears in the source text
                        let r_pos = expr.span.lo() + BytePos::from_usize(prefix.len() - 1);
                        let start = start.with_lo(r_pos);

                        diag.multipart_suggestion(
                            "try",
                            vec![(start, String::new()), (end, String::new())],
                            Applicability::MachineApplicable,
                        );
                    },
                );
                if !matches!(cx.get_lint_level(NEEDLESS_RAW_STRINGS), rustc_lint::Allow) {
                    return;
                }
            }

            let req = {
                let mut following_quote = false;
                let mut req = 0;
                // `once` so a raw string ending in hashes is still checked
                let num = str.as_bytes().iter().chain(once(&0)).try_fold(0u8, |acc, &b| {
                    match b {
                        b'"' if !following_quote => (following_quote, req) = (true, 1),
                        b'#' => req += u8::from(following_quote),
                        _ => {
                            if following_quote {
                                following_quote = false;

                                if req == max {
                                    return ControlFlow::Break(req);
                                }

                                return ControlFlow::Continue(acc.max(req));
                            }
                        },
                    }

                    ControlFlow::Continue(acc)
                });

                match num {
                    ControlFlow::Continue(num) | ControlFlow::Break(num) => num,
                }
            };

            if req < max {
                span_lint_and_then(
                    cx,
                    NEEDLESS_RAW_STRING_HASHES,
                    expr.span,
                    "unnecessary hashes around raw string literal",
                    |diag| {
                        let (start, end) = hash_spans(expr.span, prefix, req, max);

                        let message = match max - req {
                            _ if req == 0 => "remove all the hashes around the literal".to_string(),
                            1 => "remove one hash from both sides of the literal".to_string(),
                            n => format!("remove {n} hashes from both sides of the literal"),
                        };

                        diag.multipart_suggestion(
                            message,
                            vec![(start, String::new()), (end, String::new())],
                            Applicability::MachineApplicable,
                        );
                    },
                );
            }
        }
    }
}

/// Returns spans pointing at the unneeded hashes, e.g. for a `req` of `1` and `max` of `3`:
///
/// ```ignore
/// r###".."###
///   ^^    ^^
/// ```
fn hash_spans(literal_span: Span, prefix: &str, req: u8, max: u8) -> (Span, Span) {
    let literal_span = literal_span.data();

    // BytePos: we checked prefix appears literally in the source text
    let hash_start = literal_span.lo + BytePos::from_usize(prefix.len());
    let hash_end = literal_span.hi;

    // BytePos: req/max are counts of the ASCII character #
    let start = Span::new(
        hash_start + BytePos(req.into()),
        hash_start + BytePos(max.into()),
        literal_span.ctxt,
        None,
    );
    let end = Span::new(
        hash_end - BytePos(req.into()),
        hash_end - BytePos(max.into()),
        literal_span.ctxt,
        None,
    );

    (start, end)
}<|MERGE_RESOLUTION|>--- conflicted
+++ resolved
@@ -84,7 +84,6 @@
                     "unnecessary raw string literal",
                     |diag| {
                         let (start, end) = hash_spans(expr.span, prefix, 0, max);
-<<<<<<< HEAD
 
                         // BytePos: skip over the `b` in `br`, we checked the prefix appears in the source text
                         let r_pos = expr.span.lo() + BytePos::from_usize(prefix.len() - 1);
@@ -104,20 +103,6 @@
                                 Applicability::MachineApplicable,
                             );
                         }
-                    },
-                );
-=======
->>>>>>> aa137a7e
-
-                        // BytePos: skip over the `b` in `br`, we checked the prefix appears in the source text
-                        let r_pos = expr.span.lo() + BytePos::from_usize(prefix.len() - 1);
-                        let start = start.with_lo(r_pos);
-
-                        diag.multipart_suggestion(
-                            "try",
-                            vec![(start, String::new()), (end, String::new())],
-                            Applicability::MachineApplicable,
-                        );
                     },
                 );
                 if !matches!(cx.get_lint_level(NEEDLESS_RAW_STRINGS), rustc_lint::Allow) {
