--- conflicted
+++ resolved
@@ -2,20 +2,9 @@
 
 use std::sync::Arc;
 
-<<<<<<< HEAD
-use hir_def::{
-    path::{path, Path},
-    resolver::HasResolver,
-    AdtId, FunctionId,
-};
-use hir_expand::{diagnostics::DiagnosticSink, name::Name};
-use ra_syntax::{ast, AstPtr};
-=======
 use hir_def::{path::path, resolver::HasResolver, AdtId, FunctionId};
 use hir_expand::diagnostics::DiagnosticSink;
-use ra_syntax::ast;
-use ra_syntax::AstPtr;
->>>>>>> 080c9834
+use ra_syntax::{ast, AstPtr};
 use rustc_hash::FxHashSet;
 
 use crate::{
