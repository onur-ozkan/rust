//! A visiting traversal mechanism for complex data structures that contain type
//! information.
//!
//! This is a read-only traversal of the data structure.
//!
//! This traversal has limited flexibility. Only a small number of "types of
//! interest" within the complex data structures can receive custom
//! visitation. These are the ones containing the most important type-related
//! information, such as `Ty`, `Predicate`, `Region`, and `Const`.
//!
//! There are three groups of traits involved in each traversal.
//! - `TypeVisitable`. This is implemented once for many types, including:
//!   - Types of interest, for which the methods delegate to the visitor.
//!   - All other types, including generic containers like `Vec` and `Option`.
//!     It defines a "skeleton" of how they should be visited.
//! - `TypeSuperVisitable`. This is implemented only for each type of interest,
//!   and defines the visiting "skeleton" for these types.
//! - `TypeVisitor`. This is implemented for each visitor. This defines how
//!   types of interest are visited.
//!
//! This means each visit is a mixture of (a) generic visiting operations, and (b)
//! custom visit operations that are specific to the visitor.
//! - The `TypeVisitable` impls handle most of the traversal, and call into
//!   `TypeVisitor` when they encounter a type of interest.
//! - A `TypeVisitor` may call into another `TypeVisitable` impl, because some of
//!   the types of interest are recursive and can contain other types of interest.
//! - A `TypeVisitor` may also call into a `TypeSuperVisitable` impl, because each
//!   visitor might provide custom handling only for some types of interest, or
//!   only for some variants of each type of interest, and then use default
//!   traversal for the remaining cases.
//!
//! For example, if you have `struct S(Ty, U)` where `S: TypeVisitable` and `U:
//! TypeVisitable`, and an instance `s = S(ty, u)`, it would be visited like so:
//! ```text
//! s.visit_with(visitor) calls
//! - ty.visit_with(visitor) calls
//!   - visitor.visit_ty(ty) may call
//!     - ty.super_visit_with(visitor)
//! - u.visit_with(visitor)
//! ```
use crate::ty::{self, flags::FlagComputation, Binder, Ty, TyCtxt, TypeFlags};
use rustc_errors::ErrorGuaranteed;

use rustc_data_structures::fx::FxHashSet;
use rustc_data_structures::sso::SsoHashSet;
use std::fmt;
use std::ops::ControlFlow;

/// This trait is implemented for every type that can be visited,
/// providing the skeleton of the traversal.
///
/// To implement this conveniently, use the derive macro located in
/// `rustc_macros`.
pub trait TypeVisitable<'tcx>: fmt::Debug + Clone {
    /// The entry point for visiting. To visit a value `t` with a visitor `v`
    /// call: `t.visit_with(v)`.
    ///
    /// For most types, this just traverses the value, calling `visit_with` on
    /// each field/element.
    ///
    /// For types of interest (such as `Ty`), the implementation of this method
    /// that calls a visitor method specifically for that type (such as
    /// `V::visit_ty`). This is where control transfers from `TypeFoldable` to
    /// `TypeVisitor`.
    fn visit_with<V: TypeVisitor<'tcx>>(&self, visitor: &mut V) -> ControlFlow<V::BreakTy>;

    /// Returns `true` if `self` has any late-bound regions that are either
    /// bound by `binder` or bound by some binder outside of `binder`.
    /// If `binder` is `ty::INNERMOST`, this indicates whether
    /// there are any late-bound regions that appear free.
    fn has_vars_bound_at_or_above(&self, binder: ty::DebruijnIndex) -> bool {
        self.visit_with(&mut HasEscapingVarsVisitor { outer_index: binder }).is_break()
    }

    /// Returns `true` if this `self` has any regions that escape `binder` (and
    /// hence are not bound by it).
    fn has_vars_bound_above(&self, binder: ty::DebruijnIndex) -> bool {
        self.has_vars_bound_at_or_above(binder.shifted_in(1))
    }

    fn has_escaping_bound_vars(&self) -> bool {
        self.has_vars_bound_at_or_above(ty::INNERMOST)
    }

    #[instrument(level = "trace", ret)]
    fn has_type_flags(&self, flags: TypeFlags) -> bool {
        self.visit_with(&mut HasTypeFlagsVisitor { flags }).break_value() == Some(FoundFlags)
    }
    fn has_projections(&self) -> bool {
        self.has_type_flags(TypeFlags::HAS_PROJECTION)
    }
    fn has_opaque_types(&self) -> bool {
        self.has_type_flags(TypeFlags::HAS_TY_OPAQUE)
    }
    fn references_error(&self) -> bool {
        self.has_type_flags(TypeFlags::HAS_ERROR)
    }
    fn error_reported(&self) -> Option<ErrorGuaranteed> {
        if self.references_error() {
            Some(ErrorGuaranteed::unchecked_claim_error_was_emitted())
        } else {
            None
        }
    }
    fn has_param_types_or_consts(&self) -> bool {
        self.has_type_flags(TypeFlags::HAS_TY_PARAM | TypeFlags::HAS_CT_PARAM)
    }
    fn has_infer_regions(&self) -> bool {
        self.has_type_flags(TypeFlags::HAS_RE_INFER)
    }
    fn has_infer_types(&self) -> bool {
        self.has_type_flags(TypeFlags::HAS_TY_INFER)
    }
    fn has_infer_types_or_consts(&self) -> bool {
        self.has_type_flags(TypeFlags::HAS_TY_INFER | TypeFlags::HAS_CT_INFER)
    }
    fn needs_infer(&self) -> bool {
        self.has_type_flags(TypeFlags::NEEDS_INFER)
    }
    fn has_placeholders(&self) -> bool {
        self.has_type_flags(
            TypeFlags::HAS_RE_PLACEHOLDER
                | TypeFlags::HAS_TY_PLACEHOLDER
                | TypeFlags::HAS_CT_PLACEHOLDER,
        )
    }
    fn needs_subst(&self) -> bool {
        self.has_type_flags(TypeFlags::NEEDS_SUBST)
    }
    /// "Free" regions in this context means that it has any region
    /// that is not (a) erased or (b) late-bound.
    fn has_free_regions(&self) -> bool {
        self.has_type_flags(TypeFlags::HAS_FREE_REGIONS)
    }

    fn has_erased_regions(&self) -> bool {
        self.has_type_flags(TypeFlags::HAS_RE_ERASED)
    }

    /// True if there are any un-erased free regions.
    fn has_erasable_regions(&self) -> bool {
        self.has_type_flags(TypeFlags::HAS_FREE_REGIONS)
    }

    /// Indicates whether this value references only 'global'
    /// generic parameters that are the same regardless of what fn we are
    /// in. This is used for caching.
    fn is_global(&self) -> bool {
        !self.has_type_flags(TypeFlags::HAS_FREE_LOCAL_NAMES)
    }

    /// True if there are any late-bound regions
    fn has_late_bound_regions(&self) -> bool {
        self.has_type_flags(TypeFlags::HAS_RE_LATE_BOUND)
    }

    /// Indicates whether this value still has parameters/placeholders/inference variables
    /// which could be replaced later, in a way that would change the results of `impl`
    /// specialization.
    fn still_further_specializable(&self) -> bool {
        self.has_type_flags(TypeFlags::STILL_FURTHER_SPECIALIZABLE)
    }
}

pub trait TypeSuperVisitable<'tcx>: TypeVisitable<'tcx> {
    /// Provides a default visit for a type of interest. This should only be
    /// called within `TypeVisitor` methods, when a non-custom traversal is
    /// desired for the value of the type of interest passed to that method.
    /// For example, in `MyVisitor::visit_ty(ty)`, it is valid to call
    /// `ty.super_visit_with(self)`, but any other visiting should be done
    /// with `xyz.visit_with(self)`.
    fn super_visit_with<V: TypeVisitor<'tcx>>(&self, visitor: &mut V) -> ControlFlow<V::BreakTy>;
}

/// This trait is implemented for every visiting traversal. There is a visit
/// method defined for every type of interest. Each such method has a default
/// that recurses into the type's fields in a non-custom fashion.
pub trait TypeVisitor<'tcx>: Sized {
    type BreakTy = !;

    fn visit_binder<T: TypeVisitable<'tcx>>(
        &mut self,
        t: &Binder<'tcx, T>,
    ) -> ControlFlow<Self::BreakTy> {
        t.super_visit_with(self)
    }

    fn visit_ty(&mut self, t: Ty<'tcx>) -> ControlFlow<Self::BreakTy> {
        t.super_visit_with(self)
    }

    fn visit_region(&mut self, r: ty::Region<'tcx>) -> ControlFlow<Self::BreakTy> {
        r.super_visit_with(self)
    }

    fn visit_const(&mut self, c: ty::Const<'tcx>) -> ControlFlow<Self::BreakTy> {
        c.super_visit_with(self)
    }

<<<<<<< HEAD
    fn visit_unevaluated(&mut self, uv: ty::Unevaluated<'tcx>) -> ControlFlow<Self::BreakTy> {
=======
    fn visit_ty_unevaluated(
        &mut self,
        uv: ty::UnevaluatedConst<'tcx>,
    ) -> ControlFlow<Self::BreakTy> {
>>>>>>> b1ab3b73
        uv.super_visit_with(self)
    }

    fn visit_predicate(&mut self, p: ty::Predicate<'tcx>) -> ControlFlow<Self::BreakTy> {
        p.super_visit_with(self)
    }
}

///////////////////////////////////////////////////////////////////////////
// Region folder

impl<'tcx> TyCtxt<'tcx> {
    /// Invoke `callback` on every region appearing free in `value`.
    pub fn for_each_free_region(
        self,
        value: &impl TypeVisitable<'tcx>,
        mut callback: impl FnMut(ty::Region<'tcx>),
    ) {
        self.any_free_region_meets(value, |r| {
            callback(r);
            false
        });
    }

    /// Returns `true` if `callback` returns true for every region appearing free in `value`.
    pub fn all_free_regions_meet(
        self,
        value: &impl TypeVisitable<'tcx>,
        mut callback: impl FnMut(ty::Region<'tcx>) -> bool,
    ) -> bool {
        !self.any_free_region_meets(value, |r| !callback(r))
    }

    /// Returns `true` if `callback` returns true for some region appearing free in `value`.
    pub fn any_free_region_meets(
        self,
        value: &impl TypeVisitable<'tcx>,
        callback: impl FnMut(ty::Region<'tcx>) -> bool,
    ) -> bool {
        struct RegionVisitor<F> {
            /// The index of a binder *just outside* the things we have
            /// traversed. If we encounter a bound region bound by this
            /// binder or one outer to it, it appears free. Example:
            ///
            /// ```ignore (illustrative)
            ///       for<'a> fn(for<'b> fn(), T)
            /// // ^          ^          ^     ^
            /// // |          |          |     | here, would be shifted in 1
            /// // |          |          | here, would be shifted in 2
            /// // |          | here, would be `INNERMOST` shifted in by 1
            /// // | here, initially, binder would be `INNERMOST`
            /// ```
            ///
            /// You see that, initially, *any* bound value is free,
            /// because we've not traversed any binders. As we pass
            /// through a binder, we shift the `outer_index` by 1 to
            /// account for the new binder that encloses us.
            outer_index: ty::DebruijnIndex,
            callback: F,
        }

        impl<'tcx, F> TypeVisitor<'tcx> for RegionVisitor<F>
        where
            F: FnMut(ty::Region<'tcx>) -> bool,
        {
            type BreakTy = ();

            fn visit_binder<T: TypeVisitable<'tcx>>(
                &mut self,
                t: &Binder<'tcx, T>,
            ) -> ControlFlow<Self::BreakTy> {
                self.outer_index.shift_in(1);
                let result = t.super_visit_with(self);
                self.outer_index.shift_out(1);
                result
            }

            fn visit_region(&mut self, r: ty::Region<'tcx>) -> ControlFlow<Self::BreakTy> {
                match *r {
                    ty::ReLateBound(debruijn, _) if debruijn < self.outer_index => {
                        ControlFlow::CONTINUE
                    }
                    _ => {
                        if (self.callback)(r) {
                            ControlFlow::BREAK
                        } else {
                            ControlFlow::CONTINUE
                        }
                    }
                }
            }

            fn visit_ty(&mut self, ty: Ty<'tcx>) -> ControlFlow<Self::BreakTy> {
                // We're only interested in types involving regions
                if ty.flags().intersects(TypeFlags::HAS_FREE_REGIONS) {
                    ty.super_visit_with(self)
                } else {
                    ControlFlow::CONTINUE
                }
            }
        }

        value.visit_with(&mut RegionVisitor { outer_index: ty::INNERMOST, callback }).is_break()
    }

    /// Returns a set of all late-bound regions that are constrained
    /// by `value`, meaning that if we instantiate those LBR with
    /// variables and equate `value` with something else, those
    /// variables will also be equated.
    pub fn collect_constrained_late_bound_regions<T>(
        self,
        value: &Binder<'tcx, T>,
    ) -> FxHashSet<ty::BoundRegionKind>
    where
        T: TypeVisitable<'tcx>,
    {
        self.collect_late_bound_regions(value, true)
    }

    /// Returns a set of all late-bound regions that appear in `value` anywhere.
    pub fn collect_referenced_late_bound_regions<T>(
        self,
        value: &Binder<'tcx, T>,
    ) -> FxHashSet<ty::BoundRegionKind>
    where
        T: TypeVisitable<'tcx>,
    {
        self.collect_late_bound_regions(value, false)
    }

    fn collect_late_bound_regions<T>(
        self,
        value: &Binder<'tcx, T>,
        just_constraint: bool,
    ) -> FxHashSet<ty::BoundRegionKind>
    where
        T: TypeVisitable<'tcx>,
    {
        let mut collector = LateBoundRegionsCollector::new(just_constraint);
        let result = value.as_ref().skip_binder().visit_with(&mut collector);
        assert!(result.is_continue()); // should never have stopped early
        collector.regions
    }
}

pub struct ValidateBoundVars<'tcx> {
    bound_vars: &'tcx ty::List<ty::BoundVariableKind>,
    binder_index: ty::DebruijnIndex,
    // We may encounter the same variable at different levels of binding, so
    // this can't just be `Ty`
    visited: SsoHashSet<(ty::DebruijnIndex, Ty<'tcx>)>,
}

impl<'tcx> ValidateBoundVars<'tcx> {
    pub fn new(bound_vars: &'tcx ty::List<ty::BoundVariableKind>) -> Self {
        ValidateBoundVars {
            bound_vars,
            binder_index: ty::INNERMOST,
            visited: SsoHashSet::default(),
        }
    }
}

impl<'tcx> TypeVisitor<'tcx> for ValidateBoundVars<'tcx> {
    type BreakTy = ();

    fn visit_binder<T: TypeVisitable<'tcx>>(
        &mut self,
        t: &Binder<'tcx, T>,
    ) -> ControlFlow<Self::BreakTy> {
        self.binder_index.shift_in(1);
        let result = t.super_visit_with(self);
        self.binder_index.shift_out(1);
        result
    }

    fn visit_ty(&mut self, t: Ty<'tcx>) -> ControlFlow<Self::BreakTy> {
        if t.outer_exclusive_binder() < self.binder_index
            || !self.visited.insert((self.binder_index, t))
        {
            return ControlFlow::BREAK;
        }
        match *t.kind() {
            ty::Bound(debruijn, bound_ty) if debruijn == self.binder_index => {
                if self.bound_vars.len() <= bound_ty.var.as_usize() {
                    bug!("Not enough bound vars: {:?} not found in {:?}", t, self.bound_vars);
                }
                let list_var = self.bound_vars[bound_ty.var.as_usize()];
                match list_var {
                    ty::BoundVariableKind::Ty(kind) => {
                        if kind != bound_ty.kind {
                            bug!(
                                "Mismatched type kinds: {:?} doesn't var in list {:?}",
                                bound_ty.kind,
                                list_var
                            );
                        }
                    }
                    _ => {
                        bug!("Mismatched bound variable kinds! Expected type, found {:?}", list_var)
                    }
                }
            }

            _ => (),
        };

        t.super_visit_with(self)
    }

    fn visit_region(&mut self, r: ty::Region<'tcx>) -> ControlFlow<Self::BreakTy> {
        match *r {
            ty::ReLateBound(index, br) if index == self.binder_index => {
                if self.bound_vars.len() <= br.var.as_usize() {
                    bug!("Not enough bound vars: {:?} not found in {:?}", br, self.bound_vars);
                }
                let list_var = self.bound_vars[br.var.as_usize()];
                match list_var {
                    ty::BoundVariableKind::Region(kind) => {
                        if kind != br.kind {
                            bug!(
                                "Mismatched region kinds: {:?} doesn't match var ({:?}) in list ({:?})",
                                br.kind,
                                list_var,
                                self.bound_vars
                            );
                        }
                    }
                    _ => bug!(
                        "Mismatched bound variable kinds! Expected region, found {:?}",
                        list_var
                    ),
                }
            }

            _ => (),
        };

        r.super_visit_with(self)
    }
}

#[derive(Debug, PartialEq, Eq, Copy, Clone)]
struct FoundEscapingVars;

/// An "escaping var" is a bound var whose binder is not part of `t`. A bound var can be a
/// bound region or a bound type.
///
/// So, for example, consider a type like the following, which has two binders:
///
///    for<'a> fn(x: for<'b> fn(&'a isize, &'b isize))
///    ^~~~~~~~~~~~~~~~~~~~~~~~~~~~~~~~~~~~~~~~~~~ outer scope
///                  ^~~~~~~~~~~~~~~~~~~~~~~~~~~~  inner scope
///
/// This type has *bound regions* (`'a`, `'b`), but it does not have escaping regions, because the
/// binders of both `'a` and `'b` are part of the type itself. However, if we consider the *inner
/// fn type*, that type has an escaping region: `'a`.
///
/// Note that what I'm calling an "escaping var" is often just called a "free var". However,
/// we already use the term "free var". It refers to the regions or types that we use to represent
/// bound regions or type params on a fn definition while we are type checking its body.
///
/// To clarify, conceptually there is no particular difference between
/// an "escaping" var and a "free" var. However, there is a big
/// difference in practice. Basically, when "entering" a binding
/// level, one is generally required to do some sort of processing to
/// a bound var, such as replacing it with a fresh/placeholder
/// var, or making an entry in the environment to represent the
/// scope to which it is attached, etc. An escaping var represents
/// a bound var for which this processing has not yet been done.
struct HasEscapingVarsVisitor {
    /// Anything bound by `outer_index` or "above" is escaping.
    outer_index: ty::DebruijnIndex,
}

impl<'tcx> TypeVisitor<'tcx> for HasEscapingVarsVisitor {
    type BreakTy = FoundEscapingVars;

    fn visit_binder<T: TypeVisitable<'tcx>>(
        &mut self,
        t: &Binder<'tcx, T>,
    ) -> ControlFlow<Self::BreakTy> {
        self.outer_index.shift_in(1);
        let result = t.super_visit_with(self);
        self.outer_index.shift_out(1);
        result
    }

    #[inline]
    fn visit_ty(&mut self, t: Ty<'tcx>) -> ControlFlow<Self::BreakTy> {
        // If the outer-exclusive-binder is *strictly greater* than
        // `outer_index`, that means that `t` contains some content
        // bound at `outer_index` or above (because
        // `outer_exclusive_binder` is always 1 higher than the
        // content in `t`). Therefore, `t` has some escaping vars.
        if t.outer_exclusive_binder() > self.outer_index {
            ControlFlow::Break(FoundEscapingVars)
        } else {
            ControlFlow::CONTINUE
        }
    }

    #[inline]
    fn visit_region(&mut self, r: ty::Region<'tcx>) -> ControlFlow<Self::BreakTy> {
        // If the region is bound by `outer_index` or anything outside
        // of outer index, then it escapes the binders we have
        // visited.
        if r.bound_at_or_above_binder(self.outer_index) {
            ControlFlow::Break(FoundEscapingVars)
        } else {
            ControlFlow::CONTINUE
        }
    }

    fn visit_const(&mut self, ct: ty::Const<'tcx>) -> ControlFlow<Self::BreakTy> {
        // we don't have a `visit_infer_const` callback, so we have to
        // hook in here to catch this case (annoying...), but
        // otherwise we do want to remember to visit the rest of the
        // const, as it has types/regions embedded in a lot of other
        // places.
        match ct.kind() {
            ty::ConstKind::Bound(debruijn, _) if debruijn >= self.outer_index => {
                ControlFlow::Break(FoundEscapingVars)
            }
            _ => ct.super_visit_with(self),
        }
    }

    #[inline]
    fn visit_predicate(&mut self, predicate: ty::Predicate<'tcx>) -> ControlFlow<Self::BreakTy> {
        if predicate.outer_exclusive_binder() > self.outer_index {
            ControlFlow::Break(FoundEscapingVars)
        } else {
            ControlFlow::CONTINUE
        }
    }
}

#[derive(Debug, PartialEq, Eq, Copy, Clone)]
struct FoundFlags;

// FIXME: Optimize for checking for infer flags
struct HasTypeFlagsVisitor {
    flags: ty::TypeFlags,
}

impl std::fmt::Debug for HasTypeFlagsVisitor {
    fn fmt(&self, fmt: &mut std::fmt::Formatter<'_>) -> std::fmt::Result {
        self.flags.fmt(fmt)
    }
}

impl<'tcx> TypeVisitor<'tcx> for HasTypeFlagsVisitor {
    type BreakTy = FoundFlags;

    #[inline]
    #[instrument(skip(self), level = "trace", ret)]
    fn visit_ty(&mut self, t: Ty<'tcx>) -> ControlFlow<Self::BreakTy> {
        let flags = t.flags();
        trace!(t.flags=?t.flags());
        if flags.intersects(self.flags) {
            ControlFlow::Break(FoundFlags)
        } else {
            ControlFlow::CONTINUE
        }
    }

    #[inline]
    #[instrument(skip(self), level = "trace", ret)]
    fn visit_region(&mut self, r: ty::Region<'tcx>) -> ControlFlow<Self::BreakTy> {
        let flags = r.type_flags();
        trace!(r.flags=?flags);
        if flags.intersects(self.flags) {
            ControlFlow::Break(FoundFlags)
        } else {
            ControlFlow::CONTINUE
        }
    }

    #[inline]
    #[instrument(level = "trace", ret)]
    fn visit_const(&mut self, c: ty::Const<'tcx>) -> ControlFlow<Self::BreakTy> {
        let flags = FlagComputation::for_const(c);
        trace!(r.flags=?flags);
        if flags.intersects(self.flags) {
            ControlFlow::Break(FoundFlags)
        } else {
            ControlFlow::CONTINUE
        }
    }

    #[inline]
    #[instrument(level = "trace", ret)]
    fn visit_unevaluated(&mut self, uv: ty::Unevaluated<'tcx>) -> ControlFlow<Self::BreakTy> {
        let flags = FlagComputation::for_unevaluated_const(uv);
        trace!(r.flags=?flags);
        if flags.intersects(self.flags) {
            ControlFlow::Break(FoundFlags)
        } else {
            ControlFlow::CONTINUE
        }
    }

    #[inline]
    #[instrument(level = "trace", ret)]
    fn visit_predicate(&mut self, predicate: ty::Predicate<'tcx>) -> ControlFlow<Self::BreakTy> {
        debug!(
            "HasTypeFlagsVisitor: predicate={:?} predicate.flags={:?} self.flags={:?}",
            predicate,
            predicate.flags(),
            self.flags
        );
        if predicate.flags().intersects(self.flags) {
            ControlFlow::Break(FoundFlags)
        } else {
            ControlFlow::CONTINUE
        }
    }
}

/// Collects all the late-bound regions at the innermost binding level
/// into a hash set.
struct LateBoundRegionsCollector {
    current_index: ty::DebruijnIndex,
    regions: FxHashSet<ty::BoundRegionKind>,

    /// `true` if we only want regions that are known to be
    /// "constrained" when you equate this type with another type. In
    /// particular, if you have e.g., `&'a u32` and `&'b u32`, equating
    /// them constraints `'a == 'b`. But if you have `<&'a u32 as
    /// Trait>::Foo` and `<&'b u32 as Trait>::Foo`, normalizing those
    /// types may mean that `'a` and `'b` don't appear in the results,
    /// so they are not considered *constrained*.
    just_constrained: bool,
}

impl LateBoundRegionsCollector {
    fn new(just_constrained: bool) -> Self {
        LateBoundRegionsCollector {
            current_index: ty::INNERMOST,
            regions: Default::default(),
            just_constrained,
        }
    }
}

impl<'tcx> TypeVisitor<'tcx> for LateBoundRegionsCollector {
    fn visit_binder<T: TypeVisitable<'tcx>>(
        &mut self,
        t: &Binder<'tcx, T>,
    ) -> ControlFlow<Self::BreakTy> {
        self.current_index.shift_in(1);
        let result = t.super_visit_with(self);
        self.current_index.shift_out(1);
        result
    }

    fn visit_ty(&mut self, t: Ty<'tcx>) -> ControlFlow<Self::BreakTy> {
        // if we are only looking for "constrained" region, we have to
        // ignore the inputs to a projection, as they may not appear
        // in the normalized form
        if self.just_constrained {
            if let ty::Projection(..) | ty::Opaque(..) = t.kind() {
                return ControlFlow::CONTINUE;
            }
        }

        t.super_visit_with(self)
    }

    fn visit_const(&mut self, c: ty::Const<'tcx>) -> ControlFlow<Self::BreakTy> {
        // if we are only looking for "constrained" region, we have to
        // ignore the inputs of an unevaluated const, as they may not appear
        // in the normalized form
        if self.just_constrained {
            if let ty::ConstKind::Unevaluated(..) = c.kind() {
                return ControlFlow::CONTINUE;
            }
        }

        c.super_visit_with(self)
    }

    fn visit_region(&mut self, r: ty::Region<'tcx>) -> ControlFlow<Self::BreakTy> {
        if let ty::ReLateBound(debruijn, br) = *r {
            if debruijn == self.current_index {
                self.regions.insert(br.kind);
            }
        }
        ControlFlow::CONTINUE
    }
}

/// Finds the max universe present
pub struct MaxUniverse {
    max_universe: ty::UniverseIndex,
}

impl MaxUniverse {
    pub fn new() -> Self {
        MaxUniverse { max_universe: ty::UniverseIndex::ROOT }
    }

    pub fn max_universe(self) -> ty::UniverseIndex {
        self.max_universe
    }
}

impl<'tcx> TypeVisitor<'tcx> for MaxUniverse {
    fn visit_ty(&mut self, t: Ty<'tcx>) -> ControlFlow<Self::BreakTy> {
        if let ty::Placeholder(placeholder) = t.kind() {
            self.max_universe = ty::UniverseIndex::from_u32(
                self.max_universe.as_u32().max(placeholder.universe.as_u32()),
            );
        }

        t.super_visit_with(self)
    }

    fn visit_const(&mut self, c: ty::consts::Const<'tcx>) -> ControlFlow<Self::BreakTy> {
        if let ty::ConstKind::Placeholder(placeholder) = c.kind() {
            self.max_universe = ty::UniverseIndex::from_u32(
                self.max_universe.as_u32().max(placeholder.universe.as_u32()),
            );
        }

        c.super_visit_with(self)
    }

    fn visit_region(&mut self, r: ty::Region<'tcx>) -> ControlFlow<Self::BreakTy> {
        if let ty::RePlaceholder(placeholder) = *r {
            self.max_universe = ty::UniverseIndex::from_u32(
                self.max_universe.as_u32().max(placeholder.universe.as_u32()),
            );
        }

        ControlFlow::CONTINUE
    }
}<|MERGE_RESOLUTION|>--- conflicted
+++ resolved
@@ -102,8 +102,8 @@
             None
         }
     }
-    fn has_param_types_or_consts(&self) -> bool {
-        self.has_type_flags(TypeFlags::HAS_TY_PARAM | TypeFlags::HAS_CT_PARAM)
+    fn has_non_region_param(&self) -> bool {
+        self.has_type_flags(TypeFlags::NEEDS_SUBST - TypeFlags::HAS_RE_PARAM)
     }
     fn has_infer_regions(&self) -> bool {
         self.has_type_flags(TypeFlags::HAS_RE_INFER)
@@ -111,8 +111,8 @@
     fn has_infer_types(&self) -> bool {
         self.has_type_flags(TypeFlags::HAS_TY_INFER)
     }
-    fn has_infer_types_or_consts(&self) -> bool {
-        self.has_type_flags(TypeFlags::HAS_TY_INFER | TypeFlags::HAS_CT_INFER)
+    fn has_non_region_infer(&self) -> bool {
+        self.has_type_flags(TypeFlags::NEEDS_INFER - TypeFlags::HAS_RE_INFER)
     }
     fn needs_infer(&self) -> bool {
         self.has_type_flags(TypeFlags::NEEDS_INFER)
@@ -197,14 +197,10 @@
         c.super_visit_with(self)
     }
 
-<<<<<<< HEAD
-    fn visit_unevaluated(&mut self, uv: ty::Unevaluated<'tcx>) -> ControlFlow<Self::BreakTy> {
-=======
     fn visit_ty_unevaluated(
         &mut self,
         uv: ty::UnevaluatedConst<'tcx>,
     ) -> ControlFlow<Self::BreakTy> {
->>>>>>> b1ab3b73
         uv.super_visit_with(self)
     }
 
@@ -598,7 +594,10 @@
 
     #[inline]
     #[instrument(level = "trace", ret)]
-    fn visit_unevaluated(&mut self, uv: ty::Unevaluated<'tcx>) -> ControlFlow<Self::BreakTy> {
+    fn visit_ty_unevaluated(
+        &mut self,
+        uv: ty::UnevaluatedConst<'tcx>,
+    ) -> ControlFlow<Self::BreakTy> {
         let flags = FlagComputation::for_unevaluated_const(uv);
         trace!(r.flags=?flags);
         if flags.intersects(self.flags) {
