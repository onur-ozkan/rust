--- conflicted
+++ resolved
@@ -346,16 +346,10 @@
     body_span: Span, // Usually `hir_body.value.span`, but not always
     hir_body: &hir::Body<'tcx>,
 ) -> Vec<Span> {
-<<<<<<< HEAD
-    struct HolesVisitor<'hir, F> {
-        tcx: TyCtxt<'hir>,
-        visit_hole_span: F,
-=======
     struct HolesVisitor<'tcx> {
         tcx: TyCtxt<'tcx>,
         body_span: Span,
         hole_spans: Vec<Span>,
->>>>>>> a4a9fb41
     }
 
     impl<'tcx> Visitor<'tcx> for HolesVisitor<'tcx> {
@@ -364,11 +358,7 @@
         /// such as "anon consts" (e.g. array lengths).
         type NestedFilter = nested_filter::OnlyBodies;
 
-<<<<<<< HEAD
-        fn maybe_tcx(&mut self) -> Self::MaybeTyCtxt {
-=======
         fn maybe_tcx(&mut self) -> TyCtxt<'tcx> {
->>>>>>> a4a9fb41
             self.tcx
         }
 
@@ -396,16 +386,8 @@
             }
         }
     }
-<<<<<<< HEAD
-
-    let mut hole_spans = vec![];
-    let mut visitor = HolesVisitor {
-        tcx,
-        visit_hole_span: |hole_span| {
-=======
     impl HolesVisitor<'_> {
         fn visit_hole_span(&mut self, hole_span: Span) {
->>>>>>> a4a9fb41
             // Discard any holes that aren't directly visible within the body span.
             if self.body_span.contains(hole_span) && self.body_span.eq_ctxt(hole_span) {
                 self.hole_spans.push(hole_span);
