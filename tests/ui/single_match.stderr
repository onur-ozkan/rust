--- conflicted
+++ resolved
@@ -19,9 +19,6 @@
    |
 
 error: you seem to be trying to use `match` for destructuring a single pattern. Consider using `if let`
-<<<<<<< HEAD
-  --> tests/ui/single_match.rs:33:5
-=======
   --> tests/ui/single_match.rs:25:5
    |
 LL | /     match x {
@@ -34,7 +31,6 @@
 
 error: you seem to be trying to use `match` for destructuring a single pattern. Consider using `if let`
   --> tests/ui/single_match.rs:36:5
->>>>>>> f2feb0f1
    |
 LL | /     match z {
 LL | |         (2..=3, 7..=9) => dummy(),
@@ -43,11 +39,7 @@
    | |_____^ help: try: `if let (2..=3, 7..=9) = z { dummy() }`
 
 error: you seem to be trying to use `match` for destructuring a single pattern. Consider using `if let`
-<<<<<<< HEAD
-  --> tests/ui/single_match.rs:63:5
-=======
   --> tests/ui/single_match.rs:66:5
->>>>>>> f2feb0f1
    |
 LL | /     match x {
 LL | |         Some(y) => dummy(),
@@ -56,11 +48,7 @@
    | |_____^ help: try: `if let Some(y) = x { dummy() }`
 
 error: you seem to be trying to use `match` for destructuring a single pattern. Consider using `if let`
-<<<<<<< HEAD
-  --> tests/ui/single_match.rs:69:5
-=======
   --> tests/ui/single_match.rs:72:5
->>>>>>> f2feb0f1
    |
 LL | /     match y {
 LL | |         Ok(y) => dummy(),
@@ -69,11 +57,7 @@
    | |_____^ help: try: `if let Ok(y) = y { dummy() }`
 
 error: you seem to be trying to use `match` for destructuring a single pattern. Consider using `if let`
-<<<<<<< HEAD
-  --> tests/ui/single_match.rs:77:5
-=======
   --> tests/ui/single_match.rs:80:5
->>>>>>> f2feb0f1
    |
 LL | /     match c {
 LL | |         Cow::Borrowed(..) => dummy(),
@@ -82,11 +66,7 @@
    | |_____^ help: try: `if let Cow::Borrowed(..) = c { dummy() }`
 
 error: you seem to be trying to use `match` for an equality check. Consider using `if`
-<<<<<<< HEAD
-  --> tests/ui/single_match.rs:99:5
-=======
   --> tests/ui/single_match.rs:102:5
->>>>>>> f2feb0f1
    |
 LL | /     match x {
 LL | |         "test" => println!(),
@@ -95,11 +75,7 @@
    | |_____^ help: try: `if x == "test" { println!() }`
 
 error: you seem to be trying to use `match` for an equality check. Consider using `if`
-<<<<<<< HEAD
-  --> tests/ui/single_match.rs:113:5
-=======
   --> tests/ui/single_match.rs:116:5
->>>>>>> f2feb0f1
    |
 LL | /     match x {
 LL | |         Foo::A => println!(),
@@ -108,11 +84,7 @@
    | |_____^ help: try: `if x == Foo::A { println!() }`
 
 error: you seem to be trying to use `match` for an equality check. Consider using `if`
-<<<<<<< HEAD
-  --> tests/ui/single_match.rs:120:5
-=======
   --> tests/ui/single_match.rs:123:5
->>>>>>> f2feb0f1
    |
 LL | /     match x {
 LL | |         FOO_C => println!(),
@@ -121,11 +93,7 @@
    | |_____^ help: try: `if x == FOO_C { println!() }`
 
 error: you seem to be trying to use `match` for an equality check. Consider using `if`
-<<<<<<< HEAD
-  --> tests/ui/single_match.rs:126:5
-=======
   --> tests/ui/single_match.rs:129:5
->>>>>>> f2feb0f1
    |
 LL | /     match &&x {
 LL | |         Foo::A => println!(),
@@ -134,11 +102,7 @@
    | |_____^ help: try: `if x == Foo::A { println!() }`
 
 error: you seem to be trying to use `match` for an equality check. Consider using `if`
-<<<<<<< HEAD
-  --> tests/ui/single_match.rs:133:5
-=======
   --> tests/ui/single_match.rs:136:5
->>>>>>> f2feb0f1
    |
 LL | /     match &x {
 LL | |         Foo::A => println!(),
@@ -147,11 +111,7 @@
    | |_____^ help: try: `if x == &Foo::A { println!() }`
 
 error: you seem to be trying to use `match` for destructuring a single pattern. Consider using `if let`
-<<<<<<< HEAD
-  --> tests/ui/single_match.rs:151:5
-=======
   --> tests/ui/single_match.rs:154:5
->>>>>>> f2feb0f1
    |
 LL | /     match x {
 LL | |         Bar::A => println!(),
@@ -160,11 +120,7 @@
    | |_____^ help: try: `if let Bar::A = x { println!() }`
 
 error: you seem to be trying to use `match` for destructuring a single pattern. Consider using `if let`
-<<<<<<< HEAD
-  --> tests/ui/single_match.rs:160:5
-=======
   --> tests/ui/single_match.rs:163:5
->>>>>>> f2feb0f1
    |
 LL | /     match x {
 LL | |         None => println!(),
@@ -173,11 +129,7 @@
    | |_____^ help: try: `if let None = x { println!() }`
 
 error: you seem to be trying to use `match` for destructuring a single pattern. Consider using `if let`
-<<<<<<< HEAD
-  --> tests/ui/single_match.rs:183:5
-=======
   --> tests/ui/single_match.rs:186:5
->>>>>>> f2feb0f1
    |
 LL | /     match x {
 LL | |         (Some(_), _) => {},
@@ -186,11 +138,7 @@
    | |_____^ help: try: `if let (Some(_), _) = x {}`
 
 error: you seem to be trying to use `match` for destructuring a single pattern. Consider using `if let`
-<<<<<<< HEAD
-  --> tests/ui/single_match.rs:190:5
-=======
   --> tests/ui/single_match.rs:193:5
->>>>>>> f2feb0f1
    |
 LL | /     match x {
 LL | |         (Some(E::V), _) => todo!(),
@@ -199,11 +147,7 @@
    | |_____^ help: try: `if let (Some(E::V), _) = x { todo!() }`
 
 error: you seem to be trying to use `match` for destructuring a single pattern. Consider using `if let`
-<<<<<<< HEAD
-  --> tests/ui/single_match.rs:197:5
-=======
   --> tests/ui/single_match.rs:200:5
->>>>>>> f2feb0f1
    |
 LL | /     match (Some(42), Some(E::V), Some(42)) {
 LL | |         (.., Some(E::V), _) => {},
@@ -212,11 +156,7 @@
    | |_____^ help: try: `if let (.., Some(E::V), _) = (Some(42), Some(E::V), Some(42)) {}`
 
 error: you seem to be trying to use `match` for destructuring a single pattern. Consider using `if let`
-<<<<<<< HEAD
-  --> tests/ui/single_match.rs:270:5
-=======
   --> tests/ui/single_match.rs:273:5
->>>>>>> f2feb0f1
    |
 LL | /     match bar {
 LL | |         Some(v) => unsafe {
@@ -236,11 +176,7 @@
    |
 
 error: you seem to be trying to use `match` for destructuring a single pattern. Consider using `if let`
-<<<<<<< HEAD
-  --> tests/ui/single_match.rs:279:5
-=======
   --> tests/ui/single_match.rs:282:5
->>>>>>> f2feb0f1
    |
 LL | /     match bar {
 LL | |         #[rustfmt::skip]
@@ -262,11 +198,7 @@
    |
 
 error: you seem to be trying to use `match` for destructuring a single pattern. Consider using `if let`
-<<<<<<< HEAD
-  --> tests/ui/single_match.rs:360:5
-=======
   --> tests/ui/single_match.rs:363:5
->>>>>>> f2feb0f1
    |
 LL | /     match Ok::<_, u32>(Some(A)) {
 LL | |         Ok(Some(A)) => println!(),
@@ -275,11 +207,7 @@
    | |_____^ help: try: `if let Ok(Some(A)) = Ok::<_, u32>(Some(A)) { println!() }`
 
 error: you seem to be trying to use `match` for destructuring a single pattern. Consider using `if let`
-<<<<<<< HEAD
-  --> tests/ui/single_match.rs:376:5
-=======
   --> tests/ui/single_match.rs:379:5
->>>>>>> f2feb0f1
    |
 LL | /     match &Some(A) {
 LL | |         Some(A | B) => println!(),
@@ -288,11 +216,7 @@
    | |_____^ help: try: `if let Some(A | B) = &Some(A) { println!() }`
 
 error: you seem to be trying to use `match` for an equality check. Consider using `if`
-<<<<<<< HEAD
-  --> tests/ui/single_match.rs:384:5
-=======
   --> tests/ui/single_match.rs:387:5
->>>>>>> f2feb0f1
    |
 LL | /     match &s[0..3] {
 LL | |         b"foo" => println!(),
@@ -301,11 +225,7 @@
    | |_____^ help: try: `if &s[0..3] == b"foo" { println!() }`
 
 error: this pattern is irrefutable, `match` is useless
-<<<<<<< HEAD
-  --> tests/ui/single_match.rs:398:5
-=======
   --> tests/ui/single_match.rs:401:5
->>>>>>> f2feb0f1
    |
 LL | /     match DATA {
 LL | |         DATA => println!(),
@@ -314,11 +234,7 @@
    | |_____^ help: try: `println!();`
 
 error: this pattern is irrefutable, `match` is useless
-<<<<<<< HEAD
-  --> tests/ui/single_match.rs:404:5
-=======
   --> tests/ui/single_match.rs:407:5
->>>>>>> f2feb0f1
    |
 LL | /     match CONST_I32 {
 LL | |         CONST_I32 => println!(),
@@ -327,11 +243,7 @@
    | |_____^ help: try: `println!();`
 
 error: this pattern is irrefutable, `match` is useless
-<<<<<<< HEAD
-  --> tests/ui/single_match.rs:411:5
-=======
   --> tests/ui/single_match.rs:414:5
->>>>>>> f2feb0f1
    |
 LL | /     match i {
 LL | |         i => {
@@ -351,11 +263,7 @@
    |
 
 error: this pattern is irrefutable, `match` is useless
-<<<<<<< HEAD
-  --> tests/ui/single_match.rs:420:5
-=======
   --> tests/ui/single_match.rs:423:5
->>>>>>> f2feb0f1
    |
 LL | /     match i {
 LL | |         i => {},
@@ -364,11 +272,7 @@
    | |_____^ help: `match` expression can be removed
 
 error: this pattern is irrefutable, `match` is useless
-<<<<<<< HEAD
-  --> tests/ui/single_match.rs:426:5
-=======
   --> tests/ui/single_match.rs:429:5
->>>>>>> f2feb0f1
    |
 LL | /     match i {
 LL | |         i => (),
@@ -377,11 +281,7 @@
    | |_____^ help: `match` expression can be removed
 
 error: this pattern is irrefutable, `match` is useless
-<<<<<<< HEAD
-  --> tests/ui/single_match.rs:432:5
-=======
   --> tests/ui/single_match.rs:435:5
->>>>>>> f2feb0f1
    |
 LL | /     match CONST_I32 {
 LL | |         CONST_I32 => println!(),
