error: strict comparison of `f32` or `f64`
  --> $DIR/float_cmp.rs:70:5
   |
LL |     ONE as f64 != 2.0;
   |     ^^^^^^^^^^^^^^^^^ help: consider comparing them within some margin of error: `(ONE as f64 - 2.0).abs() > error_margin`
   |
   = note: `f32::EPSILON` and `f64::EPSILON` are available for the `error_margin`
   = note: `-D clippy::float-cmp` implied by `-D warnings`
   = help: to override `-D warnings` add `#[allow(clippy::float_cmp)]`

error: strict comparison of `f32` or `f64`
<<<<<<< HEAD
  --> $DIR/float_cmp.rs:64:5
=======
  --> $DIR/float_cmp.rs:77:5
>>>>>>> 6150bf5b
   |
LL |     x == 1.0;
   |     ^^^^^^^^ help: consider comparing them within some margin of error: `(x - 1.0).abs() < error_margin`
   |
   = note: `f32::EPSILON` and `f64::EPSILON` are available for the `error_margin`

error: strict comparison of `f32` or `f64`
<<<<<<< HEAD
  --> $DIR/float_cmp.rs:69:5
=======
  --> $DIR/float_cmp.rs:82:5
>>>>>>> 6150bf5b
   |
LL |     twice(x) != twice(ONE as f64);
   |     ^^^^^^^^^^^^^^^^^^^^^^^^^^^^^ help: consider comparing them within some margin of error: `(twice(x) - twice(ONE as f64)).abs() > error_margin`
   |
   = note: `f32::EPSILON` and `f64::EPSILON` are available for the `error_margin`

error: strict comparison of `f32` or `f64`
<<<<<<< HEAD
  --> $DIR/float_cmp.rs:91:5
=======
  --> $DIR/float_cmp.rs:104:5
>>>>>>> 6150bf5b
   |
LL |     NON_ZERO_ARRAY[i] == NON_ZERO_ARRAY[j];
   |     ^^^^^^^^^^^^^^^^^^^^^^^^^^^^^^^^^^^^^^ help: consider comparing them within some margin of error: `(NON_ZERO_ARRAY[i] - NON_ZERO_ARRAY[j]).abs() < error_margin`
   |
   = note: `f32::EPSILON` and `f64::EPSILON` are available for the `error_margin`

error: strict comparison of `f32` or `f64` arrays
<<<<<<< HEAD
  --> $DIR/float_cmp.rs:98:5
=======
  --> $DIR/float_cmp.rs:111:5
>>>>>>> 6150bf5b
   |
LL |     a1 == a2;
   |     ^^^^^^^^
   |
   = note: `f32::EPSILON` and `f64::EPSILON` are available for the `error_margin`

error: strict comparison of `f32` or `f64`
<<<<<<< HEAD
  --> $DIR/float_cmp.rs:101:5
=======
  --> $DIR/float_cmp.rs:114:5
>>>>>>> 6150bf5b
   |
LL |     a1[0] == a2[0];
   |     ^^^^^^^^^^^^^^ help: consider comparing them within some margin of error: `(a1[0] - a2[0]).abs() < error_margin`
   |
   = note: `f32::EPSILON` and `f64::EPSILON` are available for the `error_margin`

error: aborting due to 6 previous errors
<|MERGE_RESOLUTION|>--- conflicted
+++ resolved
@@ -9,11 +9,7 @@
    = help: to override `-D warnings` add `#[allow(clippy::float_cmp)]`
 
 error: strict comparison of `f32` or `f64`
-<<<<<<< HEAD
-  --> $DIR/float_cmp.rs:64:5
-=======
   --> $DIR/float_cmp.rs:77:5
->>>>>>> 6150bf5b
    |
 LL |     x == 1.0;
    |     ^^^^^^^^ help: consider comparing them within some margin of error: `(x - 1.0).abs() < error_margin`
@@ -21,11 +17,7 @@
    = note: `f32::EPSILON` and `f64::EPSILON` are available for the `error_margin`
 
 error: strict comparison of `f32` or `f64`
-<<<<<<< HEAD
-  --> $DIR/float_cmp.rs:69:5
-=======
   --> $DIR/float_cmp.rs:82:5
->>>>>>> 6150bf5b
    |
 LL |     twice(x) != twice(ONE as f64);
    |     ^^^^^^^^^^^^^^^^^^^^^^^^^^^^^ help: consider comparing them within some margin of error: `(twice(x) - twice(ONE as f64)).abs() > error_margin`
@@ -33,11 +25,7 @@
    = note: `f32::EPSILON` and `f64::EPSILON` are available for the `error_margin`
 
 error: strict comparison of `f32` or `f64`
-<<<<<<< HEAD
-  --> $DIR/float_cmp.rs:91:5
-=======
   --> $DIR/float_cmp.rs:104:5
->>>>>>> 6150bf5b
    |
 LL |     NON_ZERO_ARRAY[i] == NON_ZERO_ARRAY[j];
    |     ^^^^^^^^^^^^^^^^^^^^^^^^^^^^^^^^^^^^^^ help: consider comparing them within some margin of error: `(NON_ZERO_ARRAY[i] - NON_ZERO_ARRAY[j]).abs() < error_margin`
@@ -45,11 +33,7 @@
    = note: `f32::EPSILON` and `f64::EPSILON` are available for the `error_margin`
 
 error: strict comparison of `f32` or `f64` arrays
-<<<<<<< HEAD
-  --> $DIR/float_cmp.rs:98:5
-=======
   --> $DIR/float_cmp.rs:111:5
->>>>>>> 6150bf5b
    |
 LL |     a1 == a2;
    |     ^^^^^^^^
@@ -57,11 +41,7 @@
    = note: `f32::EPSILON` and `f64::EPSILON` are available for the `error_margin`
 
 error: strict comparison of `f32` or `f64`
-<<<<<<< HEAD
-  --> $DIR/float_cmp.rs:101:5
-=======
   --> $DIR/float_cmp.rs:114:5
->>>>>>> 6150bf5b
    |
 LL |     a1[0] == a2[0];
    |     ^^^^^^^^^^^^^^ help: consider comparing them within some margin of error: `(a1[0] - a2[0]).abs() < error_margin`
