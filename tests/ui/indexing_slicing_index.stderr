--- conflicted
+++ resolved
@@ -9,42 +9,20 @@
    = note: `-D clippy::indexing-slicing` implied by `-D warnings`
    = help: to override `-D warnings` add `#[allow(clippy::indexing_slicing)]`
 
-<<<<<<< HEAD
 error[E0080]: evaluation of `main::{constant#3}` failed
-  --> $DIR/indexing_slicing_index.rs:46:14
-=======
-error: indexing may panic
-  --> tests/ui/indexing_slicing_index.rs:16:24
-   |
-LL | const REF_ERR: &i32 = &ARR[idx4()]; // Ok, let rustc handle const contexts.
-   |                        ^^^^^^^^^^^
-   |
-   = help: consider using `.get(n)` or `.get_mut(n)` instead
-   = note: the suggestion might not be applicable in constant blocks
-
-error[E0080]: evaluation of `main::{constant#3}` failed
-  --> tests/ui/indexing_slicing_index.rs:48:14
->>>>>>> d554bcad
+  --> tests/ui/indexing_slicing_index.rs:46:14
    |
 LL |     const { &ARR[idx4()] };
    |              ^^^^^^^^^^^ index out of bounds: the length is 2 but the index is 4
 
 note: erroneous constant encountered
-<<<<<<< HEAD
-  --> $DIR/indexing_slicing_index.rs:46:5
-=======
-  --> tests/ui/indexing_slicing_index.rs:48:5
->>>>>>> d554bcad
+  --> tests/ui/indexing_slicing_index.rs:46:5
    |
 LL |     const { &ARR[idx4()] };
    |     ^^^^^^^^^^^^^^^^^^^^^^
 
 error: indexing may panic
-<<<<<<< HEAD
-  --> $DIR/indexing_slicing_index.rs:27:5
-=======
-  --> tests/ui/indexing_slicing_index.rs:29:5
->>>>>>> d554bcad
+  --> tests/ui/indexing_slicing_index.rs:27:5
    |
 LL |     x[index];
    |     ^^^^^^^^
@@ -52,11 +30,7 @@
    = help: consider using `.get(n)` or `.get_mut(n)` instead
 
 error: index is out of bounds
-<<<<<<< HEAD
-  --> $DIR/indexing_slicing_index.rs:30:5
-=======
-  --> tests/ui/indexing_slicing_index.rs:32:5
->>>>>>> d554bcad
+  --> tests/ui/indexing_slicing_index.rs:30:5
    |
 LL |     x[4];
    |     ^^^^
@@ -65,21 +39,13 @@
    = help: to override `-D warnings` add `#[allow(clippy::out_of_bounds_indexing)]`
 
 error: index is out of bounds
-<<<<<<< HEAD
-  --> $DIR/indexing_slicing_index.rs:32:5
-=======
-  --> tests/ui/indexing_slicing_index.rs:34:5
->>>>>>> d554bcad
+  --> tests/ui/indexing_slicing_index.rs:32:5
    |
 LL |     x[1 << 3];
    |     ^^^^^^^^^
 
 error: indexing may panic
-<<<<<<< HEAD
-  --> $DIR/indexing_slicing_index.rs:43:14
-=======
-  --> tests/ui/indexing_slicing_index.rs:45:14
->>>>>>> d554bcad
+  --> tests/ui/indexing_slicing_index.rs:43:14
    |
 LL |     const { &ARR[idx()] };
    |              ^^^^^^^^^^
@@ -88,11 +54,7 @@
    = note: the suggestion might not be applicable in constant blocks
 
 error: indexing may panic
-<<<<<<< HEAD
-  --> $DIR/indexing_slicing_index.rs:46:14
-=======
-  --> tests/ui/indexing_slicing_index.rs:48:14
->>>>>>> d554bcad
+  --> tests/ui/indexing_slicing_index.rs:46:14
    |
 LL |     const { &ARR[idx4()] };
    |              ^^^^^^^^^^^
@@ -101,21 +63,13 @@
    = note: the suggestion might not be applicable in constant blocks
 
 error: index is out of bounds
-<<<<<<< HEAD
-  --> $DIR/indexing_slicing_index.rs:53:5
-=======
-  --> tests/ui/indexing_slicing_index.rs:55:5
->>>>>>> d554bcad
+  --> tests/ui/indexing_slicing_index.rs:53:5
    |
 LL |     y[4];
    |     ^^^^
 
 error: indexing may panic
-<<<<<<< HEAD
-  --> $DIR/indexing_slicing_index.rs:56:5
-=======
-  --> tests/ui/indexing_slicing_index.rs:58:5
->>>>>>> d554bcad
+  --> tests/ui/indexing_slicing_index.rs:56:5
    |
 LL |     v[0];
    |     ^^^^
@@ -123,11 +77,7 @@
    = help: consider using `.get(n)` or `.get_mut(n)` instead
 
 error: indexing may panic
-<<<<<<< HEAD
-  --> $DIR/indexing_slicing_index.rs:58:5
-=======
-  --> tests/ui/indexing_slicing_index.rs:60:5
->>>>>>> d554bcad
+  --> tests/ui/indexing_slicing_index.rs:58:5
    |
 LL |     v[10];
    |     ^^^^^
@@ -135,11 +85,7 @@
    = help: consider using `.get(n)` or `.get_mut(n)` instead
 
 error: indexing may panic
-<<<<<<< HEAD
-  --> $DIR/indexing_slicing_index.rs:60:5
-=======
-  --> tests/ui/indexing_slicing_index.rs:62:5
->>>>>>> d554bcad
+  --> tests/ui/indexing_slicing_index.rs:60:5
    |
 LL |     v[1 << 3];
    |     ^^^^^^^^^
@@ -147,21 +93,13 @@
    = help: consider using `.get(n)` or `.get_mut(n)` instead
 
 error: index is out of bounds
-<<<<<<< HEAD
-  --> $DIR/indexing_slicing_index.rs:68:5
-=======
-  --> tests/ui/indexing_slicing_index.rs:70:5
->>>>>>> d554bcad
+  --> tests/ui/indexing_slicing_index.rs:68:5
    |
 LL |     x[N];
    |     ^^^^
 
 error: indexing may panic
-<<<<<<< HEAD
-  --> $DIR/indexing_slicing_index.rs:71:5
-=======
-  --> tests/ui/indexing_slicing_index.rs:73:5
->>>>>>> d554bcad
+  --> tests/ui/indexing_slicing_index.rs:71:5
    |
 LL |     v[N];
    |     ^^^^
@@ -169,11 +107,7 @@
    = help: consider using `.get(n)` or `.get_mut(n)` instead
 
 error: indexing may panic
-<<<<<<< HEAD
-  --> $DIR/indexing_slicing_index.rs:73:5
-=======
-  --> tests/ui/indexing_slicing_index.rs:75:5
->>>>>>> d554bcad
+  --> tests/ui/indexing_slicing_index.rs:73:5
    |
 LL |     v[M];
    |     ^^^^
@@ -181,25 +115,11 @@
    = help: consider using `.get(n)` or `.get_mut(n)` instead
 
 error: index is out of bounds
-<<<<<<< HEAD
-  --> $DIR/indexing_slicing_index.rs:77:13
-=======
-  --> tests/ui/indexing_slicing_index.rs:79:13
->>>>>>> d554bcad
+  --> tests/ui/indexing_slicing_index.rs:77:13
    |
 LL |     let _ = x[4];
    |             ^^^^
 
-<<<<<<< HEAD
 error: aborting due to 15 previous errors
-=======
-error[E0080]: evaluation of constant value failed
-  --> tests/ui/indexing_slicing_index.rs:16:24
-   |
-LL | const REF_ERR: &i32 = &ARR[idx4()]; // Ok, let rustc handle const contexts.
-   |                        ^^^^^^^^^^^ index out of bounds: the length is 2 but the index is 4
-
-error: aborting due to 17 previous errors
->>>>>>> d554bcad
 
 For more information about this error, try `rustc --explain E0080`.