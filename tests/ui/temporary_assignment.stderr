error: assignment to temporary
<<<<<<< HEAD
  --> tests/ui/temporary_assignment.rs:48:5
=======
  --> tests/ui/temporary_assignment.rs:47:5
>>>>>>> ba80e065
   |
LL |     Struct { field: 0 }.field = 1;
   |     ^^^^^^^^^^^^^^^^^^^^^^^^^^^^^
   |
   = note: `-D clippy::temporary-assignment` implied by `-D warnings`
   = help: to override `-D warnings` add `#[allow(clippy::temporary_assignment)]`

error: assignment to temporary
<<<<<<< HEAD
  --> tests/ui/temporary_assignment.rs:51:5
=======
  --> tests/ui/temporary_assignment.rs:50:5
>>>>>>> ba80e065
   |
LL | /     MultiStruct {
LL | |
LL | |         structure: Struct { field: 0 },
LL | |     }
LL | |     .structure
LL | |     .field = 1;
   | |______________^

error: assignment to temporary
<<<<<<< HEAD
  --> tests/ui/temporary_assignment.rs:57:5
=======
  --> tests/ui/temporary_assignment.rs:56:5
>>>>>>> ba80e065
   |
LL |     ArrayStruct { array: [0] }.array[0] = 1;
   |     ^^^^^^^^^^^^^^^^^^^^^^^^^^^^^^^^^^^^^^^

error: assignment to temporary
<<<<<<< HEAD
  --> tests/ui/temporary_assignment.rs:59:5
=======
  --> tests/ui/temporary_assignment.rs:58:5
>>>>>>> ba80e065
   |
LL |     (0, 0).0 = 1;
   |     ^^^^^^^^^^^^

error: aborting due to 4 previous errors
<|MERGE_RESOLUTION|>--- conflicted
+++ resolved
@@ -1,9 +1,5 @@
 error: assignment to temporary
-<<<<<<< HEAD
-  --> tests/ui/temporary_assignment.rs:48:5
-=======
   --> tests/ui/temporary_assignment.rs:47:5
->>>>>>> ba80e065
    |
 LL |     Struct { field: 0 }.field = 1;
    |     ^^^^^^^^^^^^^^^^^^^^^^^^^^^^^
@@ -12,11 +8,7 @@
    = help: to override `-D warnings` add `#[allow(clippy::temporary_assignment)]`
 
 error: assignment to temporary
-<<<<<<< HEAD
-  --> tests/ui/temporary_assignment.rs:51:5
-=======
   --> tests/ui/temporary_assignment.rs:50:5
->>>>>>> ba80e065
    |
 LL | /     MultiStruct {
 LL | |
@@ -27,21 +19,13 @@
    | |______________^
 
 error: assignment to temporary
-<<<<<<< HEAD
-  --> tests/ui/temporary_assignment.rs:57:5
-=======
   --> tests/ui/temporary_assignment.rs:56:5
->>>>>>> ba80e065
    |
 LL |     ArrayStruct { array: [0] }.array[0] = 1;
    |     ^^^^^^^^^^^^^^^^^^^^^^^^^^^^^^^^^^^^^^^
 
 error: assignment to temporary
-<<<<<<< HEAD
-  --> tests/ui/temporary_assignment.rs:59:5
-=======
   --> tests/ui/temporary_assignment.rs:58:5
->>>>>>> ba80e065
    |
 LL |     (0, 0).0 = 1;
    |     ^^^^^^^^^^^^
