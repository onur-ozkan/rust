--- conflicted
+++ resolved
@@ -2,16 +2,11 @@
 
 - [About this guide](./about-this-guide.md)
 - [How to build the compiler and run what you built](./how-to-build-and-run.md)
-<<<<<<< HEAD
-    - [Using `compiletest` + commands to control test execution](./compiletest.md)
-- [Using the compiler testing framework](./running-tests.md)
-- [How to add new header commands to `compiletest`](./compiletest.md)
-=======
 - [Coding conventions](./conventions.md)
 - [The compiler testing framework](./tests/intro.md)
     - [Running tests](./tests/running.md)
     - [Adding new tests](./tests/adding.md)
->>>>>>> 2d122942
+    - [Using `compiletest` + commands to control test execution](./compiletest.md)
 - [Walkthrough: a typical contribution](./walkthrough.md)
 - [High-level overview of the compiler source](./high-level-overview.md)
 - [Queries: demand-driven compilation](./query.md)
