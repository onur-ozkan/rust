--- conflicted
+++ resolved
@@ -21,15 +21,7 @@
 /// The representation of a trait object like `&SomeTrait`.
 ///
 /// This struct has the same layout as types like `&SomeTrait` and
-<<<<<<< HEAD
-/// `Box<dyn AnotherTrait>`. The [Trait Objects chapter of the
-/// Book][moreinfo] contains more details about the precise nature of
-/// these internals.
-///
-/// [moreinfo]: ../../book/first-edition/trait-objects.html#representation
-=======
-/// `Box<AnotherTrait>`.
->>>>>>> 821bad3a
+/// `Box<dyn AnotherTrait>`.
 ///
 /// `TraitObject` is guaranteed to match layouts, but it is not the
 /// type of trait objects (e.g. the fields are not directly accessible
