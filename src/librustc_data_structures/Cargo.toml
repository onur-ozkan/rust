[package]
authors = ["The Rust Project Developers"]
name = "rustc_data_structures"
version = "0.0.0"
edition = "2018"

[lib]
name = "rustc_data_structures"
path = "lib.rs"
doctest = false

[dependencies]
ena = "0.14"
<<<<<<< HEAD
indexmap = "1"
tracing = "0.1"
=======
indexmap = "1.5.1"
log = { package = "tracing", version = "0.1" }
>>>>>>> 568f6195
jobserver_crate = { version = "0.1.13", package = "jobserver" }
lazy_static = "1"
once_cell = { version = "1", features = ["parking_lot"] }
rustc_serialize = { path = "../librustc_serialize" }
rustc_graphviz = { path = "../librustc_graphviz" }
cfg-if = "0.1.2"
crossbeam-utils = { version = "0.7", features = ["nightly"] }
stable_deref_trait = "1.0.0"
rayon = { version = "0.3.0", package = "rustc-rayon" }
rayon-core = { version = "0.3.0", package = "rustc-rayon-core" }
rustc-hash = "1.1.0"
smallvec = { version = "1.0", features = ["union", "may_dangle"] }
rustc_index = { path = "../librustc_index", package = "rustc_index" }
bitflags = "1.2.1"
measureme = "0.7.1"
libc = "0.2"
stacker = "0.1.9"

[dependencies.parking_lot]
version = "0.10"
features = ["nightly"]

[target.'cfg(windows)'.dependencies]
winapi = { version = "0.3", features = ["fileapi", "psapi"] }<|MERGE_RESOLUTION|>--- conflicted
+++ resolved
@@ -11,13 +11,8 @@
 
 [dependencies]
 ena = "0.14"
-<<<<<<< HEAD
-indexmap = "1"
+indexmap = "1.5.1"
 tracing = "0.1"
-=======
-indexmap = "1.5.1"
-log = { package = "tracing", version = "0.1" }
->>>>>>> 568f6195
 jobserver_crate = { version = "0.1.13", package = "jobserver" }
 lazy_static = "1"
 once_cell = { version = "1", features = ["parking_lot"] }
