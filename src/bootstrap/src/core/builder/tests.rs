--- conflicted
+++ resolved
@@ -1080,12 +1080,7 @@
         let build = Build::new(config);
         let builder = Builder::new(&build);
 
-<<<<<<< HEAD
-        assert!(builder.is_builder_target(&target1));
-        assert!(!builder.is_builder_target(&target2));
-=======
         assert!(builder.is_builder_target(target1));
         assert!(!builder.is_builder_target(target2));
->>>>>>> 0f490b04
     }
 }